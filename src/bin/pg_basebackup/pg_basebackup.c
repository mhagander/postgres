/*-------------------------------------------------------------------------
 *
 * pg_basebackup.c - receive a base backup using streaming replication protocol
 *
 * Author: Magnus Hagander <magnus@hagander.net>
 *
 * Portions Copyright (c) 1996-2011, PostgreSQL Global Development Group
 *
 * IDENTIFICATION
 *		  src/bin/pg_basebackup/pg_basebackup.c
 *-------------------------------------------------------------------------
 */

#include "postgres_fe.h"
#include "libpq-fe.h"

#include <unistd.h>
#include <dirent.h>
#include <sys/stat.h>
#include <sys/types.h>
#include <sys/wait.h>

#ifdef HAVE_LIBZ
#include <zlib.h>
#endif

#include "getopt_long.h"

#include "receivelog.h"
#include "streamutil.h"


/* Global options */
char	   *basedir = NULL;
char		format = 'p';		/* p(lain)/t(ar) */
char	   *label = "pg_basebackup base backup";
bool		showprogress = false;
int			verbose = 0;
int			compresslevel = 0;
bool		includewal = false;
bool		streamwal = false;
bool		fastcheckpoint = false;

/* Progress counters */
static uint64 totalsize;
static uint64 totaldone;
static int	tablespacecount;

/* Pipe to communicate with background wal receiver process */
#ifndef WIN32
static int	bgpipe[2] = {-1, -1};
#endif

/* Handle to child process */
static pid_t bgchild = -1;

/* End position for xlog streaming, empty string if unknown yet */
static XLogRecPtr xlogendptr;
static int	has_xlogendptr = 0;

/* Function headers */
static void usage(void);
static void verify_dir_is_empty_or_create(char *dirname);
static void progress_report(int tablespacenum, char *fn);

static void ReceiveTarFile(PGconn *conn, PGresult *res, int rownum);
static void ReceiveAndUnpackTarFile(PGconn *conn, PGresult *res, int rownum);
static void BaseBackup();

static bool segment_callback(XLogRecPtr segendpos, uint32 timeline);

#ifdef HAVE_LIBZ
static const char *
get_gz_error(gzFile *gzf)
{
	int			errnum;
	const char *errmsg;

	errmsg = gzerror(gzf, &errnum);
	if (errnum == Z_ERRNO)
		return strerror(errno);
	else
		return errmsg;
}
#endif


static void
usage(void)
{
	printf(_("%s takes base backups of running PostgreSQL servers\n\n"),
		   progname);
	printf(_("Usage:\n"));
	printf(_("  %s [OPTION]...\n"), progname);
	printf(_("\nOptions controlling the output:\n"));
	printf(_("  -D, --pgdata=directory    receive base backup into directory\n"));
	printf(_("  -F, --format=p|t          output format (plain, tar)\n"));
	printf(_("  -x, --xlog=fetch|stream   include required WAL files in backup\n"));
	printf(_("  -Z, --compress=0-9        compress tar output\n"));
	printf(_("\nGeneral options:\n"));
	printf(_("  -c, --checkpoint=fast|spread\n"
			 "                            set fast or spread checkpointing\n"));
	printf(_("  -l, --label=label         set backup label\n"));
	printf(_("  -P, --progress            show progress information\n"));
	printf(_("  -v, --verbose             output verbose messages\n"));
	printf(_("  -?, --help                show this help, then exit\n"));
	printf(_("  -V, --version             output version information, then exit\n"));
	printf(_("\nConnection options:\n"));
	printf(_("  -h, --host=HOSTNAME      database server host or socket directory\n"));
	printf(_("  -p, --port=PORT          database server port number\n"));
	printf(_("  -U, --username=NAME      connect as specified database user\n"));
	printf(_("  -w, --no-password        never prompt for password\n"));
	printf(_("  -W, --password           force password prompt (should happen automatically)\n"));
	printf(_("\nReport bugs to <pgsql-bugs@postgresql.org>.\n"));
}


/*
 * Called in the background process whenever a complete segment of WAL
 * has been received.
 * On Unix, we check to see if there is any data on our pipe
 * (which would mean we have a stop position), and if it is, check if
 * it is time to stop.
 * On Windows, we are in a single process, so we can just check if it's
 * time to stop.
 */
static bool
segment_callback(XLogRecPtr segendpos, uint32 timeline)
{
	if (!has_xlogendptr)
	{
#ifndef WIN32
		fd_set		fds;
		struct timeval tv;
		int			r;

		/*
		 * Don't have the end pointer yet - check our pipe to see if it has
		 * been sent yet.
		 */
		FD_ZERO(&fds);
		FD_SET(bgpipe[0], &fds);

		MemSet(&tv, 0, sizeof(tv));

		r = select(bgpipe[0] + 1, &fds, NULL, NULL, &tv);
		if (r == 1)
		{
			char		xlogend[64];

			MemSet(xlogend, 0, sizeof(xlogend));
			r = piperead(bgpipe[0], xlogend, sizeof(xlogend));
			if (r < 0)
			{
				fprintf(stderr, _("%s: could not read from ready pipe: %s\n"),
						progname, strerror(errno));
				exit(1);
			}

			if (sscanf(xlogend, "%X/%X", &xlogendptr.xlogid, &xlogendptr.xrecoff) != 2)
			{
				fprintf(stderr, _("%s: could not parse xlog end position \"%s\"\n"),
						progname, xlogend);
				exit(1);
			}
			has_xlogendptr = 1;

			/*
			 * Fall through to check if we've reached the point further
			 * already.
			 */
		}
		else
		{
			/*
			 * No data received on the pipe means we don't know the end
			 * position yet - so just say it's not time to stop yet.
			 */
			return false;
		}
#else

		/*
		 * On win32, has_xlogendptr is set by the main thread, so if it's not
		 * set here, we just go back and wait until it shows up.
		 */
		return false;
#endif
	}

	/*
	 * At this point we have an end pointer, so compare it to the current
	 * position to figure out if it's time to stop.
	 */
	if (segendpos.xlogid > xlogendptr.xlogid ||
		(segendpos.xlogid == xlogendptr.xlogid &&
		 segendpos.xrecoff >= xlogendptr.xrecoff))
		return true;

	/*
	 * Have end pointer, but haven't reached it yet - so tell the caller to
	 * keep streaming.
	 */
	return false;
}

typedef struct
{
	PGconn	   *bgconn;
	XLogRecPtr	startptr;
	char		xlogdir[MAXPGPATH];
	int			timeline;
}	logstreamer_param;

static int
LogStreamerMain(logstreamer_param * param)
{
	if (!ReceiveXlogStream(param->bgconn, param->startptr, param->timeline, param->xlogdir, segment_callback))

		/*
		 * Any errors will already have been reported in the function process,
		 * but we need to tell the parent that we didn't shutdown in a nice
		 * way.
		 */
		return 1;

	PQfinish(param->bgconn);
	return 0;
}

/*
 * Initiate background process for receiving xlog during the backup.
 * The background stream will use its own database connection so we can
 * stream the logfile in parallel with the backups.
 */
static void
StartLogStreamer(char *startpos, uint32 timeline)
{
	logstreamer_param *param;

	param = xmalloc0(sizeof(logstreamer_param));
	param->timeline = timeline;

	/* Convert the starting position */
	if (sscanf(startpos, "%X/%X", &param->startptr.xlogid, &param->startptr.xrecoff) != 2)
	{
		fprintf(stderr, _("%s: invalid format of xlog location: %s\n"),
				progname, startpos);
		disconnect_and_exit(1);
	}
	/* Round off to even segment position */
	param->startptr.xrecoff -= param->startptr.xrecoff % XLOG_SEG_SIZE;

#ifndef WIN32
	/* Create our background pipe */
	if (pgpipe(bgpipe) < 0)
	{
		fprintf(stderr, _("%s: could not create pipe for background process: %s\n"),
				progname, strerror(errno));
		disconnect_and_exit(1);
	}
#endif

	/* Get a second connection */
	param->bgconn = GetConnection();

	/*
	 * Always in plain format, so we can write to basedir/pg_xlog. But the
	 * directory entry in the tar file may arrive later, so make sure it's
	 * created before we start.
	 */
	snprintf(param->xlogdir, sizeof(param->xlogdir), "%s/pg_xlog", basedir);
	verify_dir_is_empty_or_create(param->xlogdir);

	/*
	 * Start a child process and tell it to start streaming. On Unix, this is
	 * a fork(). On Windows, we create a thread.
	 */
#ifndef WIN32
	bgchild = fork();
	if (bgchild == 0)
	{
		/* in child process */
		exit(LogStreamerMain(param));
	}
	else if (bgchild < 0)
	{
		fprintf(stderr, _("%s: could not create background process: %s\n"),
				progname, strerror(errno));
		disconnect_and_exit(1);
	}

	/*
	 * Else we are in the parent process and all is well.
	 */
#else							/* WIN32 */
	bgchild = _beginthreadex(NULL, 0, (void *) LogStreamerMain, param, 0, NULL);
	if (bgchild == 0)
	{
		fprintf(stderr, _("%s: could not create background thread: %s\n"),
				progname, strerror(errno));
		disconnect_and_exit(1);
	}
#endif
}

/*
 * Verify that the given directory exists and is empty. If it does not
 * exist, it is created. If it exists but is not empty, an error will
 * be give and the process ended.
 */
static void
verify_dir_is_empty_or_create(char *dirname)
{
	switch (pg_check_dir(dirname))
	{
		case 0:

			/*
			 * Does not exist, so create
			 */
			if (pg_mkdir_p(dirname, S_IRWXU) == -1)
			{
				fprintf(stderr,
						_("%s: could not create directory \"%s\": %s\n"),
						progname, dirname, strerror(errno));
				disconnect_and_exit(1);
			}
			return;
		case 1:

			/*
			 * Exists, empty
			 */
			return;
		case 2:

			/*
			 * Exists, not empty
			 */
			fprintf(stderr,
					_("%s: directory \"%s\" exists but is not empty\n"),
					progname, dirname);
			disconnect_and_exit(1);
		case -1:

			/*
			 * Access problem
			 */
			fprintf(stderr, _("%s: could not access directory \"%s\": %s\n"),
					progname, dirname, strerror(errno));
			disconnect_and_exit(1);
	}
}


/*
 * Print a progress report based on the global variables. If verbose output
 * is enabled, also print the current file name.
 */
static void
progress_report(int tablespacenum, char *fn)
{
	int			percent = (int) ((totaldone / 1024) * 100 / totalsize);

	if (percent > 100)
		percent = 100;

<<<<<<< HEAD
	if (!fn)
		fprintf(stderr,
		INT64_FORMAT "/" INT64_FORMAT " kb g(100%%) %i/%i tablespaces %35s\r",
				totaldone / 1024, totalsize,
				tablespacenum, tablespacecount, "");
	else if (verbose)
		fprintf(stderr,
				INT64_FORMAT "/" INT64_FORMAT " kB (%i%%) %i/%i tablespaces (%-30.30s)\r",
				totaldone / 1024, totalsize,
				percent,
				tablespacenum, tablespacecount, fn);
=======
	if (verbose)
	{
		if (!fn)

			/*
			 * No filename given, so clear the status line (used for last
			 * call)
			 */
			fprintf(stderr,
					INT64_FORMAT "/" INT64_FORMAT " kB (100%%) %i/%i tablespaces %35s\r",
					totaldone / 1024, totalsize,
					tablespacenum, tablespacecount, "");
		else
			fprintf(stderr,
					INT64_FORMAT "/" INT64_FORMAT " kB (%i%%) %i/%i tablespaces (%-30.30s)\r",
					totaldone / 1024, totalsize,
					percent,
					tablespacenum, tablespacecount, fn);
	}
>>>>>>> 4a001480
	else
		fprintf(stderr, INT64_FORMAT "/" INT64_FORMAT " kB (%i%%) %i/%i tablespaces\r",
				totaldone / 1024, totalsize,
				percent,
				tablespacenum, tablespacecount);
}


/*
 * Receive a tar format file from the connection to the server, and write
 * the data from this file directly into a tar file. If compression is
 * enabled, the data will be compressed while written to the file.
 *
 * The file will be named base.tar[.gz] if it's for the main data directory
 * or <tablespaceoid>.tar[.gz] if it's for another tablespace.
 *
 * No attempt to inspect or validate the contents of the file is done.
 */
static void
ReceiveTarFile(PGconn *conn, PGresult *res, int rownum)
{
	char		fn[MAXPGPATH];
	char	   *copybuf = NULL;
	FILE	   *tarfile = NULL;

#ifdef HAVE_LIBZ
	gzFile	   *ztarfile = NULL;
#endif

	if (PQgetisnull(res, rownum, 0))

		/*
		 * Base tablespaces
		 */
		if (strcmp(basedir, "-") == 0)
			tarfile = stdout;
		else
		{
#ifdef HAVE_LIBZ
			if (compresslevel > 0)
			{
				snprintf(fn, sizeof(fn), "%s/base.tar.gz", basedir);
				ztarfile = gzopen(fn, "wb");
				if (gzsetparams(ztarfile, compresslevel, Z_DEFAULT_STRATEGY) != Z_OK)
				{
					fprintf(stderr, _("%s: could not set compression level %i: %s\n"),
							progname, compresslevel, get_gz_error(ztarfile));
					disconnect_and_exit(1);
				}
			}
			else
#endif
			{
				snprintf(fn, sizeof(fn), "%s/base.tar", basedir);
				tarfile = fopen(fn, "wb");
			}
		}
	else
	{
		/*
		 * Specific tablespace
		 */
#ifdef HAVE_LIBZ
		if (compresslevel > 0)
		{
			snprintf(fn, sizeof(fn), "%s/%s.tar.gz", basedir, PQgetvalue(res, rownum, 0));
			ztarfile = gzopen(fn, "wb");
			if (gzsetparams(ztarfile, compresslevel, Z_DEFAULT_STRATEGY) != Z_OK)
			{
				fprintf(stderr, _("%s: could not set compression level %i: %s\n"),
						progname, compresslevel, get_gz_error(ztarfile));
				disconnect_and_exit(1);
			}
		}
		else
#endif
		{
			snprintf(fn, sizeof(fn), "%s/%s.tar", basedir, PQgetvalue(res, rownum, 0));
			tarfile = fopen(fn, "wb");
		}
	}

#ifdef HAVE_LIBZ
	if (compresslevel > 0)
	{
		if (!ztarfile)
		{
			/* Compression is in use */
			fprintf(stderr, _("%s: could not create compressed file \"%s\": %s\n"),
					progname, fn, get_gz_error(ztarfile));
			disconnect_and_exit(1);
		}
	}
	else
#endif
	{
		/* Either no zlib support, or zlib support but compresslevel = 0 */
		if (!tarfile)
		{
			fprintf(stderr, _("%s: could not create file \"%s\": %s\n"),
					progname, fn, strerror(errno));
			disconnect_and_exit(1);
		}
	}

	/*
	 * Get the COPY data stream
	 */
	res = PQgetResult(conn);
	if (PQresultStatus(res) != PGRES_COPY_OUT)
	{
		fprintf(stderr, _("%s: could not get COPY data stream: %s\n"),
				progname, PQerrorMessage(conn));
		disconnect_and_exit(1);
	}

	while (1)
	{
		int			r;

		if (copybuf != NULL)
		{
			PQfreemem(copybuf);
			copybuf = NULL;
		}

		r = PQgetCopyData(conn, &copybuf, 0);
		if (r == -1)
		{
			/*
			 * End of chunk. Close file (but not stdout).
			 *
			 * Also, write two completely empty blocks at the end of the tar
			 * file, as required by some tar programs.
			 */
			char		zerobuf[1024];

			MemSet(zerobuf, 0, sizeof(zerobuf));
#ifdef HAVE_LIBZ
			if (ztarfile != NULL)
			{
				if (gzwrite(ztarfile, zerobuf, sizeof(zerobuf)) != sizeof(zerobuf))
				{
					fprintf(stderr, _("%s: could not write to compressed file \"%s\": %s\n"),
							progname, fn, get_gz_error(ztarfile));
				}
			}
			else
#endif
			{
				if (fwrite(zerobuf, sizeof(zerobuf), 1, tarfile) != 1)
				{
					fprintf(stderr, _("%s: could not write to file \"%s\": %s\n"),
							progname, fn, strerror(errno));
					disconnect_and_exit(1);
				}
			}

			if (strcmp(basedir, "-") != 0)
			{
#ifdef HAVE_LIBZ
				if (ztarfile != NULL)
					gzclose(ztarfile);
#endif
				if (tarfile != NULL)
					fclose(tarfile);
			}

			break;
		}
		else if (r == -2)
		{
			fprintf(stderr, _("%s: could not read COPY data: %s\n"),
					progname, PQerrorMessage(conn));
			disconnect_and_exit(1);
		}

#ifdef HAVE_LIBZ
		if (ztarfile != NULL)
		{
			if (gzwrite(ztarfile, copybuf, r) != r)
			{
				fprintf(stderr, _("%s: could not write to compressed file \"%s\": %s\n"),
						progname, fn, get_gz_error(ztarfile));
			}
		}
		else
#endif
		{
			if (fwrite(copybuf, r, 1, tarfile) != 1)
			{
				fprintf(stderr, _("%s: could not write to file \"%s\": %s\n"),
						progname, fn, strerror(errno));
				disconnect_and_exit(1);
			}
		}
		totaldone += r;
		if (showprogress)
			progress_report(rownum, fn);
	}							/* while (1) */

	if (copybuf != NULL)
		PQfreemem(copybuf);
}

/*
 * Receive a tar format stream from the connection to the server, and unpack
 * the contents of it into a directory. Only files, directories and
 * symlinks are supported, no other kinds of special files.
 *
 * If the data is for the main data directory, it will be restored in the
 * specified directory. If it's for another tablespace, it will be restored
 * in the original directory, since relocation of tablespaces is not
 * supported.
 */
static void
ReceiveAndUnpackTarFile(PGconn *conn, PGresult *res, int rownum)
{
	char		current_path[MAXPGPATH];
	char		fn[MAXPGPATH];
	int			current_len_left;
	int			current_padding = 0;
	char	   *copybuf = NULL;
	FILE	   *file = NULL;

	if (PQgetisnull(res, rownum, 0))
		strcpy(current_path, basedir);
	else
		strcpy(current_path, PQgetvalue(res, rownum, 1));

	/*
	 * Get the COPY data
	 */
	res = PQgetResult(conn);
	if (PQresultStatus(res) != PGRES_COPY_OUT)
	{
		fprintf(stderr, _("%s: could not get COPY data stream: %s\n"),
				progname, PQerrorMessage(conn));
		disconnect_and_exit(1);
	}

	while (1)
	{
		int			r;

		if (copybuf != NULL)
		{
			PQfreemem(copybuf);
			copybuf = NULL;
		}

		r = PQgetCopyData(conn, &copybuf, 0);

		if (r == -1)
		{
			/*
			 * End of chunk
			 */
			if (file)
				fclose(file);

			break;
		}
		else if (r == -2)
		{
			fprintf(stderr, _("%s: could not read COPY data: %s\n"),
					progname, PQerrorMessage(conn));
			disconnect_and_exit(1);
		}

		if (file == NULL)
		{
			int		filemode;

			/*
			 * No current file, so this must be the header for a new file
			 */
			if (r != 512)
			{
				fprintf(stderr, _("%s: Invalid tar block header size: %i\n"),
						progname, r);
				disconnect_and_exit(1);
			}
			totaldone += 512;

			if (sscanf(copybuf + 124, "%11o", &current_len_left) != 1)
			{
				fprintf(stderr, _("%s: could not parse file size!\n"),
						progname);
				disconnect_and_exit(1);
			}

			/* Set permissions on the file */
			if (sscanf(&copybuf[100], "%07o ", &filemode) != 1)
			{
				fprintf(stderr, _("%s: could not parse file mode!\n"),
						progname);
				disconnect_and_exit(1);
			}

			/*
			 * All files are padded up to 512 bytes
			 */
			current_padding =
				((current_len_left + 511) & ~511) - current_len_left;

			/*
			 * First part of header is zero terminated filename
			 */
			snprintf(fn, sizeof(fn), "%s/%s", current_path, copybuf);
			if (fn[strlen(fn) - 1] == '/')
			{
				/*
				 * Ends in a slash means directory or symlink to directory
				 */
				if (copybuf[156] == '5')
				{
					/*
					 * Directory
					 */
					fn[strlen(fn) - 1] = '\0';	/* Remove trailing slash */
					if (mkdir(fn, S_IRWXU) != 0)
					{
						/*
						 * When streaming WAL, pg_xlog will have been created
						 * by the wal receiver process, so just ignore failure
						 * on that.
						 */
						if (!streamwal || strcmp(fn + strlen(fn) - 8, "/pg_xlog") != 0)
						{
							fprintf(stderr,
									_("%s: could not create directory \"%s\": %s\n"),
									progname, fn, strerror(errno));
							disconnect_and_exit(1);
						}
					}
#ifndef WIN32
					if (chmod(fn, (mode_t) filemode))
						fprintf(stderr, _("%s: could not set permissions on directory \"%s\": %s\n"),
								progname, fn, strerror(errno));
#endif
				}
				else if (copybuf[156] == '2')
				{
					/*
					 * Symbolic link
					 */
					fn[strlen(fn) - 1] = '\0';	/* Remove trailing slash */
					if (symlink(&copybuf[157], fn) != 0)
					{
						fprintf(stderr,
								_("%s: could not create symbolic link from %s to %s: %s\n"),
								progname, fn, &copybuf[157], strerror(errno));
						disconnect_and_exit(1);
					}
				}
				else
				{
					fprintf(stderr, _("%s: unknown link indicator \"%c\"\n"),
							progname, copybuf[156]);
					disconnect_and_exit(1);
				}
				continue;		/* directory or link handled */
			}

			/*
			 * regular file
			 */
			file = fopen(fn, "wb");
			if (!file)
			{
				fprintf(stderr, _("%s: could not create file \"%s\": %s\n"),
						progname, fn, strerror(errno));
				disconnect_and_exit(1);
			}

#ifndef WIN32
			if (chmod(fn, (mode_t) filemode))
				fprintf(stderr, _("%s: could not set permissions on file \"%s\": %s\n"),
						progname, fn, strerror(errno));
#endif

			if (current_len_left == 0)
			{
				/*
				 * Done with this file, next one will be a new tar header
				 */
				fclose(file);
				file = NULL;
				continue;
			}
		}						/* new file */
		else
		{
			/*
			 * Continuing blocks in existing file
			 */
			if (current_len_left == 0 && r == current_padding)
			{
				/*
				 * Received the padding block for this file, ignore it and
				 * close the file, then move on to the next tar header.
				 */
				fclose(file);
				file = NULL;
				totaldone += r;
				continue;
			}

			if (fwrite(copybuf, r, 1, file) != 1)
			{
				fprintf(stderr, _("%s: could not write to file \"%s\": %s\n"),
						progname, fn, strerror(errno));
				disconnect_and_exit(1);
			}
			totaldone += r;
			if (showprogress)
				progress_report(rownum, fn);

			current_len_left -= r;
			if (current_len_left == 0 && current_padding == 0)
			{
				/*
				 * Received the last block, and there is no padding to be
				 * expected. Close the file and move on to the next tar
				 * header.
				 */
				fclose(file);
				file = NULL;
				continue;
			}
		}						/* continuing data in existing file */
	}							/* loop over all data blocks */

	if (file != NULL)
	{
		fprintf(stderr, _("%s: last file was never finished!\n"), progname);
		disconnect_and_exit(1);
	}

	if (copybuf != NULL)
		PQfreemem(copybuf);
}


static void
BaseBackup()
{
	PGresult   *res;
	uint32		timeline;
	char		current_path[MAXPGPATH];
	char		escaped_label[MAXPGPATH];
	int			i;
	char		xlogstart[64];
	char		xlogend[64];

	/*
	 * Connect in replication mode to the server
	 */
	conn = GetConnection();

	/*
	 * Run IDENFITY_SYSTEM so we can get the timeline
	 */
	res = PQexec(conn, "IDENTIFY_SYSTEM");
	if (PQresultStatus(res) != PGRES_TUPLES_OK)
	{
		fprintf(stderr, _("%s: could not identify system: %s\n"),
				progname, PQerrorMessage(conn));
		disconnect_and_exit(1);
	}
	if (PQntuples(res) != 1)
	{
		fprintf(stderr, _("%s: could not identify system, got %i rows\n"),
				progname, PQntuples(res));
		disconnect_and_exit(1);
	}
	timeline = atoi(PQgetvalue(res, 0, 1));
	PQclear(res);

	/*
	 * Start the actual backup
	 */
	PQescapeStringConn(conn, escaped_label, label, sizeof(escaped_label), &i);
	snprintf(current_path, sizeof(current_path), "BASE_BACKUP LABEL '%s' %s %s %s %s",
			 escaped_label,
			 showprogress ? "PROGRESS" : "",
			 includewal && !streamwal ? "WAL" : "",
			 fastcheckpoint ? "FAST" : "",
	         includewal ? "NOWAIT" : "");

	if (PQsendQuery(conn, current_path) == 0)
	{
		fprintf(stderr, _("%s: could not start base backup: %s\n"),
				progname, PQerrorMessage(conn));
		disconnect_and_exit(1);
	}

	/*
	 * Get the starting xlog position
	 */
	res = PQgetResult(conn);
	if (PQresultStatus(res) != PGRES_TUPLES_OK)
	{
		fprintf(stderr, _("%s: could not initiate base backup: %s\n"),
				progname, PQerrorMessage(conn));
		disconnect_and_exit(1);
	}
	if (PQntuples(res) != 1)
	{
		fprintf(stderr, _("%s: no start point returned from server.\n"),
				progname);
		disconnect_and_exit(1);
	}
	strcpy(xlogstart, PQgetvalue(res, 0, 0));
	if (verbose && includewal)
		fprintf(stderr, "xlog start point: %s\n", xlogstart);
	PQclear(res);
	MemSet(xlogend, 0, sizeof(xlogend));

	/*
	 * Get the header
	 */
	res = PQgetResult(conn);
	if (PQresultStatus(res) != PGRES_TUPLES_OK)
	{
		fprintf(stderr, _("%s: could not get backup header: %s\n"),
				progname, PQerrorMessage(conn));
		disconnect_and_exit(1);
	}
	if (PQntuples(res) < 1)
	{
		fprintf(stderr, _("%s: no data returned from server.\n"), progname);
		disconnect_and_exit(1);
	}

	/*
	 * Sum up the total size, for progress reporting
	 */
	totalsize = totaldone = 0;
	tablespacecount = PQntuples(res);
	for (i = 0; i < PQntuples(res); i++)
	{
		if (showprogress)
			totalsize += atol(PQgetvalue(res, i, 2));

		/*
		 * Verify tablespace directories are empty. Don't bother with the
		 * first once since it can be relocated, and it will be checked before
		 * we do anything anyway.
		 */
		if (format == 'p' && !PQgetisnull(res, i, 1))
			verify_dir_is_empty_or_create(PQgetvalue(res, i, 1));
	}

	/*
	 * When writing to stdout, require a single tablespace
	 */
	if (format == 't' && strcmp(basedir, "-") == 0 && PQntuples(res) > 1)
	{
		fprintf(stderr, _("%s: can only write single tablespace to stdout, database has %i.\n"),
				progname, PQntuples(res));
		disconnect_and_exit(1);
	}

	/*
	 * If we're streaming WAL, start the streaming session before we start
	 * receiving the actual data chunks.
	 */
	if (streamwal)
	{
		if (verbose)
			fprintf(stderr, _("%s: starting background WAL receiver\n"),
					progname);
		StartLogStreamer(xlogstart, timeline);
	}

	/*
	 * Start receiving chunks
	 */
	for (i = 0; i < PQntuples(res); i++)
	{
		if (format == 't')
			ReceiveTarFile(conn, res, i);
		else
			ReceiveAndUnpackTarFile(conn, res, i);
	}							/* Loop over all tablespaces */

	if (showprogress)
	{
		progress_report(PQntuples(res), NULL);
		fprintf(stderr, "\n");	/* Need to move to next line */
	}
	PQclear(res);

	/*
	 * Get the stop position
	 */
	res = PQgetResult(conn);
	if (PQresultStatus(res) != PGRES_TUPLES_OK)
	{
		fprintf(stderr, _("%s: could not get end xlog position from server.\n"),
						  progname);
		disconnect_and_exit(1);
	}
	if (PQntuples(res) != 1)
	{
		fprintf(stderr, _("%s: no end point returned from server.\n"),
				progname);
		disconnect_and_exit(1);
	}
	strcpy(xlogend, PQgetvalue(res, 0, 0));
	if (verbose && includewal)
		fprintf(stderr, "xlog end point: %s\n", xlogend);
	PQclear(res);

	res = PQgetResult(conn);
	if (PQresultStatus(res) != PGRES_COMMAND_OK)
	{
		fprintf(stderr, _("%s: final receive failed: %s\n"),
				progname, PQerrorMessage(conn));
		disconnect_and_exit(1);
	}

	if (bgchild > 0)
	{
		int			status;
		int			r;

		if (verbose)
			fprintf(stderr, _("%s: waiting for background process to finish streaming...\n"), progname);

#ifndef WIN32
		if (pipewrite(bgpipe[1], xlogend, strlen(xlogend)) != strlen(xlogend))
		{
			fprintf(stderr, _("%s: could not send command to background pipe: %s\n"),
					progname, strerror(errno));
			disconnect_and_exit(1);
		}

		/* Just wait for the background process to exit */
		r = waitpid(bgchild, &status, 0);
		if (r == -1)
		{
			fprintf(stderr, _("%s: could not wait for child process: %s\n"),
					progname, strerror(errno));
			disconnect_and_exit(1);
		}
		if (r != bgchild)
		{
			fprintf(stderr, _("%s: child %i died, expected %i\n"),
					progname, r, bgchild);
			disconnect_and_exit(1);
		}
		if (!WIFEXITED(status))
		{
			fprintf(stderr, _("%s: child process did not exit normally\n"),
					progname);
			disconnect_and_exit(1);
		}
		if (WEXITSTATUS(status) != 0)
		{
			fprintf(stderr, _("%s: child process exited with error %i\n"),
					progname, WEXITSTATUS(status));
			disconnect_and_exit(1);
		}
		/* Exited normally, we're happy! */
#else							/* WIN32 */

		/*
		 * On Windows, since we are in the same thread, we can just store the
		 * value directly in the variable, and then set the flag that says
		 * it's there.
		 */
		if (sscanf(xlogend, "%X/%X", &xlogendptr.xlogid, &xlogendptr.xrecoff) != 2)
		{
			fprintf(stderr, _("%s: could not parse xlog end position \"%s\"\n"),
					progname, xlogend);
			exit(1);
		}
		InterlockedIncrement(&has_xlogendptr);

		/* First wait for the thread to exit */
		if (WaitForSingleObjectEx((HANDLE) bgchild, INFINITE, FALSE) != WAIT_OBJECT_0)
		{
			_dosmaperr(GetLastError());
			fprintf(stderr, _("%s: could not wait for child thread: %s\n"),
					progname, strerror(errno));
			disconnect_and_exit(1);
		}
		if (GetExitCodeThread((HANDLE) bgchild, &status) == 0)
		{
			_dosmaperr(GetLastError());
			fprintf(stderr, _("%s: could not get child thread exit status: %s\n"),
					progname, strerror(errno));
			disconnect_and_exit(1);
		}
		if (status != 0)
		{
			fprintf(stderr, _("%s: child thread exited with error %u\n"),
					progname, status);
			disconnect_and_exit(1);
		}
		/* Exited normally, we're happy */
#endif
	}

	/*
	 * End of copy data. Final result is already checked inside the loop.
	 */
	PQfinish(conn);

	if (verbose)
		fprintf(stderr, "%s: base backup completed.\n", progname);
}


int
main(int argc, char **argv)
{
	static struct option long_options[] = {
		{"help", no_argument, NULL, '?'},
		{"version", no_argument, NULL, 'V'},
		{"pgdata", required_argument, NULL, 'D'},
		{"format", required_argument, NULL, 'F'},
		{"checkpoint", required_argument, NULL, 'c'},
		{"xlog", required_argument, NULL, 'x'},
		{"compress", required_argument, NULL, 'Z'},
		{"label", required_argument, NULL, 'l'},
		{"host", required_argument, NULL, 'h'},
		{"port", required_argument, NULL, 'p'},
		{"username", required_argument, NULL, 'U'},
		{"no-password", no_argument, NULL, 'w'},
		{"password", no_argument, NULL, 'W'},
		{"verbose", no_argument, NULL, 'v'},
		{"progress", no_argument, NULL, 'P'},
		{NULL, 0, NULL, 0}
	};
	int			c;

	int			option_index;

	progname = get_progname(argv[0]);
	set_pglocale_pgservice(argv[0], PG_TEXTDOMAIN("pg_basebackup"));

	if (argc > 1)
	{
		if (strcmp(argv[1], "--help") == 0 || strcmp(argv[1], "-?") == 0)
		{
			usage();
			exit(0);
		}
		else if (strcmp(argv[1], "-V") == 0
				 || strcmp(argv[1], "--version") == 0)
		{
			puts("pg_basebackup (PostgreSQL) " PG_VERSION);
			exit(0);
		}
	}

	while ((c = getopt_long(argc, argv, "D:F:l:Z:c:h:p:U:x:wWvP",
							long_options, &option_index)) != -1)
	{
		switch (c)
		{
			case 'D':
				basedir = xstrdup(optarg);
				break;
			case 'F':
				if (strcmp(optarg, "p") == 0 || strcmp(optarg, "plain") == 0)
					format = 'p';
				else if (strcmp(optarg, "t") == 0 || strcmp(optarg, "tar") == 0)
					format = 't';
				else
				{
					fprintf(stderr, _("%s: invalid output format \"%s\", must be \"plain\" or \"tar\"\n"),
							progname, optarg);
					exit(1);
				}
				break;
			case 'x':
				includewal = true;
				if (strcmp(optarg, "f") == 0 ||
					strcmp(optarg, "fetch") == 0)
					streamwal = false;
				else if (strcmp(optarg, "s") == 0 ||
						 strcmp(optarg, "stream") == 0)
					streamwal = true;
				else
				{
					fprintf(stderr, _("%s: invalid xlog option \"%s\", must be empty or \"stream\"\n"),
							progname, optarg);
					exit(1);
				}
				break;
			case 'l':
				label = xstrdup(optarg);
				break;
			case 'Z':
				compresslevel = atoi(optarg);
				if (compresslevel <= 0 || compresslevel > 9)
				{
					fprintf(stderr, _("%s: invalid compression level \"%s\"\n"),
							progname, optarg);
					exit(1);
				}
				break;
			case 'c':
				if (pg_strcasecmp(optarg, "fast") == 0)
					fastcheckpoint = true;
				else if (pg_strcasecmp(optarg, "spread") == 0)
					fastcheckpoint = false;
				else
				{
					fprintf(stderr, _("%s: invalid checkpoint argument \"%s\", must be \"fast\" or \"spread\"\n"),
							progname, optarg);
					exit(1);
				}
				break;
			case 'h':
				dbhost = xstrdup(optarg);
				break;
			case 'p':
				if (atoi(optarg) <= 0)
				{
					fprintf(stderr, _("%s: invalid port number \"%s\"\n"),
							progname, optarg);
					exit(1);
				}
				dbport = xstrdup(optarg);
				break;
			case 'U':
				dbuser = xstrdup(optarg);
				break;
			case 'w':
				dbgetpassword = -1;
				break;
			case 'W':
				dbgetpassword = 1;
				break;
			case 'v':
				verbose++;
				break;
			case 'P':
				showprogress = true;
				break;
			default:

				/*
				 * getopt_long already emitted a complaint
				 */
				fprintf(stderr, _("Try \"%s --help\" for more information.\n"),
						progname);
				exit(1);
		}
	}

	/*
	 * Any non-option arguments?
	 */
	if (optind < argc)
	{
		fprintf(stderr,
				_("%s: too many command-line arguments (first is \"%s\")\n"),
				progname, argv[optind]);
		fprintf(stderr, _("Try \"%s --help\" for more information.\n"),
				progname);
		exit(1);
	}

	/*
	 * Required arguments
	 */
	if (basedir == NULL)
	{
		fprintf(stderr, _("%s: no target directory specified\n"), progname);
		fprintf(stderr, _("Try \"%s --help\" for more information.\n"),
				progname);
		exit(1);
	}

	/*
	 * Mutually exclusive arguments
	 */
	if (format == 'p' && compresslevel > 0)
	{
		fprintf(stderr,
				_("%s: only tar mode backups can be compressed\n"),
				progname);
		fprintf(stderr, _("Try \"%s --help\" for more information.\n"),
				progname);
		exit(1);
	}

	if (format != 'p' && streamwal)
	{
		fprintf(stderr,
				_("%s: wal streaming can only be used in plain mode\n"),
				progname);
		fprintf(stderr, _("Try \"%s --help\" for more information.\n"),
				progname);
		exit(1);
	}

#ifndef HAVE_LIBZ
	if (compresslevel > 0)
	{
		fprintf(stderr,
				_("%s: this build does not support compression\n"),
				progname);
		exit(1);
	}
#else
	if (compresslevel > 0 && strcmp(basedir, "-") == 0)
	{
		fprintf(stderr,
				_("%s: compression is not supported on standard output\n"),
				progname);
		exit(1);
	}
#endif

	/*
	 * Verify that the target directory exists, or create it. For plaintext
	 * backups, always require the directory. For tar backups, require it
	 * unless we are writing to stdout.
	 */
	if (format == 'p' || strcmp(basedir, "-") != 0)
		verify_dir_is_empty_or_create(basedir);


	BaseBackup();

	return 0;
}<|MERGE_RESOLUTION|>--- conflicted
+++ resolved
@@ -366,19 +366,6 @@
 	if (percent > 100)
 		percent = 100;
 
-<<<<<<< HEAD
-	if (!fn)
-		fprintf(stderr,
-		INT64_FORMAT "/" INT64_FORMAT " kb g(100%%) %i/%i tablespaces %35s\r",
-				totaldone / 1024, totalsize,
-				tablespacenum, tablespacecount, "");
-	else if (verbose)
-		fprintf(stderr,
-				INT64_FORMAT "/" INT64_FORMAT " kB (%i%%) %i/%i tablespaces (%-30.30s)\r",
-				totaldone / 1024, totalsize,
-				percent,
-				tablespacenum, tablespacecount, fn);
-=======
 	if (verbose)
 	{
 		if (!fn)
@@ -398,7 +385,6 @@
 					percent,
 					tablespacenum, tablespacecount, fn);
 	}
->>>>>>> 4a001480
 	else
 		fprintf(stderr, INT64_FORMAT "/" INT64_FORMAT " kB (%i%%) %i/%i tablespaces\r",
 				totaldone / 1024, totalsize,
