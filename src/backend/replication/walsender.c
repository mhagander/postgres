/*-------------------------------------------------------------------------
 *
 * walsender.c
 *
 * The WAL sender process (walsender) is new as of Postgres 9.0. It takes
 * care of sending XLOG from the primary server to a single recipient.
 * (Note that there can be more than one walsender process concurrently.)
 * It is started by the postmaster when the walreceiver of a standby server
 * connects to the primary server and requests XLOG streaming replication.
 * It attempts to keep reading XLOG records from the disk and sending them
 * to the standby server, as long as the connection is alive (i.e., like
 * any backend, there is a one-to-one relationship between a connection
 * and a walsender process).
 *
 * Normal termination is by SIGTERM, which instructs the walsender to
 * close the connection and exit(0) at next convenient moment. Emergency
 * termination is by SIGQUIT; like any backend, the walsender will simply
 * abort and exit on SIGQUIT. A close of the connection and a FATAL error
 * are treated as not a crash but approximately normal termination;
 * the walsender will exit quickly without sending any more XLOG records.
 *
 * If the server is shut down, postmaster sends us SIGUSR2 after all
 * regular backends have exited and the shutdown checkpoint has been written.
 * This instruct walsender to send any outstanding WAL, including the
 * shutdown checkpoint record, and then exit.
 *
 *
 * Portions Copyright (c) 2010-2011, PostgreSQL Global Development Group
 *
 * IDENTIFICATION
 *	  src/backend/replication/walsender.c
 *
 *-------------------------------------------------------------------------
 */
#include "postgres.h"

#include <signal.h>
#include <unistd.h>

#include "funcapi.h"
#include "access/xlog_internal.h"
#include "catalog/pg_type.h"
#include "libpq/libpq.h"
#include "libpq/pqformat.h"
#include "libpq/pqsignal.h"
#include "miscadmin.h"
<<<<<<< HEAD
=======
#include "nodes/replnodes.h"
>>>>>>> 3e7d7dfc
#include "replication/basebackup.h"
#include "replication/walprotocol.h"
#include "replication/walsender.h"
#include "storage/fd.h"
#include "storage/ipc.h"
#include "storage/pmsignal.h"
#include "tcop/tcopprot.h"
#include "utils/builtins.h"
#include "utils/guc.h"
#include "utils/memutils.h"
#include "utils/ps_status.h"
#include "utils/resowner.h"


/* Array of WalSnds in shared memory */
WalSndCtlData *WalSndCtl = NULL;

/* My slot in the shared memory array */
static WalSnd *MyWalSnd = NULL;

/* Global state */
bool		am_walsender = false;		/* Am I a walsender process ? */

/* User-settable parameters for walsender */
int			max_wal_senders = 0;	/* the maximum number of concurrent walsenders */
int			WalSndDelay = 200;	/* max sleep time between some actions */

/*
 * These variables are used similarly to openLogFile/Id/Seg/Off,
 * but for walsender to read the XLOG.
 */
static int	sendFile = -1;
static uint32 sendId = 0;
static uint32 sendSeg = 0;
static uint32 sendOff = 0;

/*
 * How far have we sent WAL already? This is also advertised in
 * MyWalSnd->sentPtr.  (Actually, this is the next WAL location to send.)
 */
static XLogRecPtr sentPtr = {0, 0};

/* Flags set by signal handlers for later service in main loop */
static volatile sig_atomic_t got_SIGHUP = false;
static volatile sig_atomic_t shutdown_requested = false;
static volatile sig_atomic_t ready_to_stop = false;

/* Signal handlers */
static void WalSndSigHupHandler(SIGNAL_ARGS);
static void WalSndShutdownHandler(SIGNAL_ARGS);
static void WalSndQuickDieHandler(SIGNAL_ARGS);
static void WalSndXLogSendHandler(SIGNAL_ARGS);
static void WalSndLastCycleHandler(SIGNAL_ARGS);

/* Prototypes for private functions */
static bool HandleReplicationCommand(const char *cmd_string);
static int	WalSndLoop(void);
static void InitWalSnd(void);
static void WalSndHandshake(void);
static void WalSndKill(int code, Datum arg);
static void XLogRead(char *buf, XLogRecPtr recptr, Size nbytes);
static bool XLogSend(char *msgbuf, bool *caughtup);
static void CheckClosedConnection(void);


/* Main entry point for walsender process */
int
WalSenderMain(void)
{
	MemoryContext walsnd_context;

	if (RecoveryInProgress())
		ereport(FATAL,
				(errcode(ERRCODE_CANNOT_CONNECT_NOW),
				 errmsg("recovery is still in progress, can't accept WAL streaming connections")));

	/* Create a per-walsender data structure in shared memory */
	InitWalSnd();

	/*
	 * Create a memory context that we will do all our work in.  We do this so
	 * that we can reset the context during error recovery and thereby avoid
	 * possible memory leaks.  Formerly this code just ran in
	 * TopMemoryContext, but resetting that would be a really bad idea.
	 *
	 * XXX: we don't actually attempt error recovery in walsender, we just
	 * close the connection and exit.
	 */
	walsnd_context = AllocSetContextCreate(TopMemoryContext,
										   "Wal Sender",
										   ALLOCSET_DEFAULT_MINSIZE,
										   ALLOCSET_DEFAULT_INITSIZE,
										   ALLOCSET_DEFAULT_MAXSIZE);
	MemoryContextSwitchTo(walsnd_context);

	/* Set up resource owner */
	CurrentResourceOwner = ResourceOwnerCreate(NULL, "walsender top-level resource owner");

	/* Unblock signals (they were blocked when the postmaster forked us) */
	PG_SETMASK(&UnBlockSig);

	/* Tell the standby that walsender is ready for receiving commands */
	ReadyForQuery(DestRemote);

	/* Handle handshake messages before streaming */
	WalSndHandshake();

	/* Initialize shared memory status */
	{
		/* use volatile pointer to prevent code rearrangement */
		volatile WalSnd *walsnd = MyWalSnd;

		SpinLockAcquire(&walsnd->mutex);
		walsnd->sentPtr = sentPtr;
		SpinLockRelease(&walsnd->mutex);
	}

	/* Main loop of walsender */
	return WalSndLoop();
}

/*
 * Execute commands from walreceiver, until we enter streaming mode.
 */
static void
WalSndHandshake(void)
{
	StringInfoData input_message;
	bool		replication_started = false;

	initStringInfo(&input_message);

	while (!replication_started)
	{
		int			firstchar;

		/* Wait for a command to arrive */
		firstchar = pq_getbyte();

		/*
		 * Emergency bailout if postmaster has died.  This is to avoid the
		 * necessity for manual cleanup of all postmaster children.
		 */
		if (!PostmasterIsAlive(true))
			exit(1);

		/*
		 * Check for any other interesting events that happened while we
		 * slept.
		 */
		if (got_SIGHUP)
		{
			got_SIGHUP = false;
			ProcessConfigFile(PGC_SIGHUP);
		}

		if (firstchar != EOF)
		{
			/*
			 * Read the message contents. This is expected to be done without
			 * blocking because we've been able to get message type code.
			 */
			if (pq_getmessage(&input_message, 0))
				firstchar = EOF;	/* suitable message already logged */
		}

		/* Handle the very limited subset of commands expected in this phase */
		switch (firstchar)
		{
			case 'Q':			/* Query message */
				{
					const char *query_string;

					query_string = pq_getmsgstring(&input_message);
					pq_getmsgend(&input_message);

					if (HandleReplicationCommand(query_string))
						replication_started = true;
<<<<<<< HEAD
					}
					else if (strncmp(query_string, "BASE_BACKUP ", 12) == 0)
					{
						/* Command is BASE_BACKUP <options>;<label> */
						SendBaseBackup(query_string + strlen("BASE_BACKUP "));
						/* Send CommandComplete and ReadyForQuery messages */
						EndCommand("SELECT", DestRemote);
						ReadyForQuery(DestRemote);
						/* ReadyForQuery did pq_flush for us */
					}
					else
					{
						ereport(FATAL,
								(errcode(ERRCODE_PROTOCOL_VIOLATION),
								 errmsg("invalid standby query string: %s", query_string)));
					}
					break;
=======
>>>>>>> 3e7d7dfc
				}
				break;

			case 'X':
				/* standby is closing the connection */
				proc_exit(0);

			case EOF:
				/* standby disconnected unexpectedly */
				ereport(COMMERROR,
						(errcode(ERRCODE_PROTOCOL_VIOLATION),
						 errmsg("unexpected EOF on standby connection")));
				proc_exit(0);

			default:
				ereport(FATAL,
						(errcode(ERRCODE_PROTOCOL_VIOLATION),
						 errmsg("invalid standby handshake message type %d", firstchar)));
		}
	}
}

/*
 * Execute an incoming replication command.
 */
static bool
HandleReplicationCommand(const char *cmd_string)
{
	bool		replication_started = false;
	int			parse_rc;
	Node		*cmd_node;
	MemoryContext cmd_context;
	MemoryContext old_context;

	elog(DEBUG1, "received replication command: %s", cmd_string);

	cmd_context = AllocSetContextCreate(CurrentMemoryContext,
										"Replication command context",
										ALLOCSET_DEFAULT_MINSIZE,
										ALLOCSET_DEFAULT_INITSIZE,
										ALLOCSET_DEFAULT_MAXSIZE);
	old_context = MemoryContextSwitchTo(cmd_context);

	replication_scanner_init(cmd_string);
	parse_rc = replication_yyparse();
	if (parse_rc != 0)
		elog(ERROR, "replication command parser returned %d", parse_rc);

	cmd_node = replication_parse_result;

	switch(cmd_node->type)
	{
		case T_IdentifySystemCmd:
		{
			StringInfoData buf;
			char		sysid[32];
			char		tli[11];

			/*
			 * Reply with a result set with one row, two columns.
			 * First col is system ID, and second is timeline ID
			 */

			snprintf(sysid, sizeof(sysid), UINT64_FORMAT,
					 GetSystemIdentifier());
			snprintf(tli, sizeof(tli), "%u", ThisTimeLineID);

			/* Send a RowDescription message */
			pq_beginmessage(&buf, 'T');
			pq_sendint(&buf, 2, 2); /* 2 fields */

			/* first field */
			pq_sendstring(&buf, "systemid");		/* col name */
			pq_sendint(&buf, 0, 4); /* table oid */
			pq_sendint(&buf, 0, 2); /* attnum */
			pq_sendint(&buf, TEXTOID, 4);	/* type oid */
			pq_sendint(&buf, -1, 2);		/* typlen */
			pq_sendint(&buf, 0, 4); /* typmod */
			pq_sendint(&buf, 0, 2); /* format code */

			/* second field */
			pq_sendstring(&buf, "timeline");		/* col name */
			pq_sendint(&buf, 0, 4); /* table oid */
			pq_sendint(&buf, 0, 2); /* attnum */
			pq_sendint(&buf, INT4OID, 4);	/* type oid */
			pq_sendint(&buf, 4, 2); /* typlen */
			pq_sendint(&buf, 0, 4); /* typmod */
			pq_sendint(&buf, 0, 2); /* format code */
			pq_endmessage(&buf);

			/* Send a DataRow message */
			pq_beginmessage(&buf, 'D');
			pq_sendint(&buf, 2, 2); /* # of columns */
			pq_sendint(&buf, strlen(sysid), 4);		/* col1 len */
			pq_sendbytes(&buf, (char *) &sysid, strlen(sysid));
			pq_sendint(&buf, strlen(tli), 4);		/* col2 len */
			pq_sendbytes(&buf, (char *) tli, strlen(tli));
			pq_endmessage(&buf);

			/* Send CommandComplete and ReadyForQuery messages */
			EndCommand("SELECT", DestRemote);
			ReadyForQuery(DestRemote);
			/* ReadyForQuery did pq_flush for us */

			break;
		}

		case T_StartReplicationCmd:
		{
			StartReplicationCmd *cmd = (StartReplicationCmd *) cmd_node;
			StringInfoData buf;

			/*
			 * Check that we're logging enough information in the
			 * WAL for log-shipping.
			 *
			 * NOTE: This only checks the current value of
			 * wal_level. Even if the current setting is not
			 * 'minimal', there can be old WAL in the pg_xlog
			 * directory that was created with 'minimal'. So this
			 * is not bulletproof, the purpose is just to give a
			 * user-friendly error message that hints how to
			 * configure the system correctly.
			 */
			if (wal_level == WAL_LEVEL_MINIMAL)
				ereport(FATAL,
						(errcode(ERRCODE_CANNOT_CONNECT_NOW),
						 errmsg("standby connections not allowed because wal_level=minimal")));

			/* Send a CopyBothResponse message, and start streaming */
			pq_beginmessage(&buf, 'W');
			pq_sendbyte(&buf, 0);
			pq_sendint(&buf, 0, 2);
			pq_endmessage(&buf);
			pq_flush();

			/*
			 * Initialize position to the received one, then the
			 * xlog records begin to be shipped from that position
			 */
			sentPtr = cmd->startpoint;

			/* break out of the loop */
			replication_started = true;
			break;
		}

		case T_BaseBackupCmd:
		{
			BaseBackupCmd *cmd = (BaseBackupCmd *) cmd_node;
			/* Command is BASE_BACKUP <options>;<label> */
			SendBaseBackup(cmd->label, cmd->progress);
			/* Send CommandComplete and ReadyForQuery messages */
			EndCommand("SELECT", DestRemote);
			ReadyForQuery(DestRemote);
			/* ReadyForQuery did pq_flush for us */
			break;
		}

		default:
			ereport(FATAL,
					(errcode(ERRCODE_PROTOCOL_VIOLATION),
					 errmsg("invalid standby query string: %s", cmd_string)));
	}

	/* done */
	MemoryContextSwitchTo(old_context);
	MemoryContextDelete(cmd_context);

	return replication_started;
}

/*
 * Check if the remote end has closed the connection.
 */
static void
CheckClosedConnection(void)
{
	unsigned char firstchar;
	int			r;

	r = pq_getbyte_if_available(&firstchar);
	if (r < 0)
	{
		/* unexpected error or EOF */
		ereport(COMMERROR,
				(errcode(ERRCODE_PROTOCOL_VIOLATION),
				 errmsg("unexpected EOF on standby connection")));
		proc_exit(0);
	}
	if (r == 0)
	{
		/* no data available without blocking */
		return;
	}

	/* Handle the very limited subset of commands expected in this phase */
	switch (firstchar)
	{
			/*
			 * 'X' means that the standby is closing down the socket.
			 */
		case 'X':
			proc_exit(0);

		default:
			ereport(FATAL,
					(errcode(ERRCODE_PROTOCOL_VIOLATION),
					 errmsg("invalid standby closing message type %d",
							firstchar)));
	}
}

/* Main loop of walsender process */
static int
WalSndLoop(void)
{
	char	   *output_message;
	bool		caughtup = false;

	/*
	 * Allocate buffer that will be used for each output message.  We do this
	 * just once to reduce palloc overhead.  The buffer must be made large
	 * enough for maximum-sized messages.
	 */
	output_message = palloc(1 + sizeof(WalDataMessageHeader) + MAX_SEND_SIZE);

	/* Loop forever, unless we get an error */
	for (;;)
	{
		/*
		 * Emergency bailout if postmaster has died.  This is to avoid the
		 * necessity for manual cleanup of all postmaster children.
		 */
		if (!PostmasterIsAlive(true))
			exit(1);

		/* Process any requests or signals received recently */
		if (got_SIGHUP)
		{
			got_SIGHUP = false;
			ProcessConfigFile(PGC_SIGHUP);
		}

		/*
		 * When SIGUSR2 arrives, we send all outstanding logs up to the
		 * shutdown checkpoint record (i.e., the latest record) and exit.
		 */
		if (ready_to_stop)
		{
			if (!XLogSend(output_message, &caughtup))
				break;
			if (caughtup)
				shutdown_requested = true;
		}

		/* Normal exit from the walsender is here */
		if (shutdown_requested)
		{
			/* Inform the standby that XLOG streaming was done */
			pq_puttextmessage('C', "COPY 0");
			pq_flush();

			proc_exit(0);
		}

		/*
		 * If we had sent all accumulated WAL in last round, nap for the
		 * configured time before retrying.
		 */
		if (caughtup)
		{
			/*
			 * Even if we wrote all the WAL that was available when we started
			 * sending, more might have arrived while we were sending this
			 * batch. We had the latch set while sending, so we have not
			 * received any signals from that time. Let's arm the latch
			 * again, and after that check that we're still up-to-date.
			 */
			ResetLatch(&MyWalSnd->latch);

			if (!XLogSend(output_message, &caughtup))
				break;
			if (caughtup && !got_SIGHUP && !ready_to_stop && !shutdown_requested)
			{
				/*
				 * XXX: We don't really need the periodic wakeups anymore,
				 * WaitLatchOrSocket should reliably wake up as soon as
				 * something interesting happens.
				 */

				/* Sleep */
				WaitLatchOrSocket(&MyWalSnd->latch, MyProcPort->sock,
								  WalSndDelay * 1000L);
			}

			/* Check if the connection was closed */
			CheckClosedConnection();
		}
		else
		{
			/* Attempt to send the log once every loop */
			if (!XLogSend(output_message, &caughtup))
				break;
		}
	}

	/*
	 * Get here on send failure.  Clean up and exit.
	 *
	 * Reset whereToSendOutput to prevent ereport from attempting to send any
	 * more messages to the standby.
	 */
	if (whereToSendOutput == DestRemote)
		whereToSendOutput = DestNone;

	proc_exit(0);
	return 1;					/* keep the compiler quiet */
}

/* Initialize a per-walsender data structure for this walsender process */
static void
InitWalSnd(void)
{
	int			i;

	/*
	 * WalSndCtl should be set up already (we inherit this by fork() or
	 * EXEC_BACKEND mechanism from the postmaster).
	 */
	Assert(WalSndCtl != NULL);
	Assert(MyWalSnd == NULL);

	/*
	 * Find a free walsender slot and reserve it. If this fails, we must be
	 * out of WalSnd structures.
	 */
	for (i = 0; i < max_wal_senders; i++)
	{
		/* use volatile pointer to prevent code rearrangement */
		volatile WalSnd *walsnd = &WalSndCtl->walsnds[i];

		SpinLockAcquire(&walsnd->mutex);

		if (walsnd->pid != 0)
		{
			SpinLockRelease(&walsnd->mutex);
			continue;
		}
		else
		{
			/*
			 * Found a free slot. Reserve it for us.
			 */
			walsnd->pid = MyProcPid;
			MemSet(&walsnd->sentPtr, 0, sizeof(XLogRecPtr));
			SpinLockRelease(&walsnd->mutex);
			/* don't need the lock anymore */
			OwnLatch((Latch *) &walsnd->latch);
			MyWalSnd = (WalSnd *) walsnd;

			break;
		}
	}
	if (MyWalSnd == NULL)
		ereport(FATAL,
				(errcode(ERRCODE_TOO_MANY_CONNECTIONS),
				 errmsg("number of requested standby connections "
						"exceeds max_wal_senders (currently %d)",
						max_wal_senders)));

	/* Arrange to clean up at walsender exit */
	on_shmem_exit(WalSndKill, 0);
}

/* Destroy the per-walsender data structure for this walsender process */
static void
WalSndKill(int code, Datum arg)
{
	Assert(MyWalSnd != NULL);

	/*
	 * Mark WalSnd struct no longer in use. Assume that no lock is required
	 * for this.
	 */
	MyWalSnd->pid = 0;
	DisownLatch(&MyWalSnd->latch);

	/* WalSnd struct isn't mine anymore */
	MyWalSnd = NULL;
}

/*
 * Read 'nbytes' bytes from WAL into 'buf', starting at location 'recptr'
 *
 * XXX probably this should be improved to suck data directly from the
 * WAL buffers when possible.
 */
static void
XLogRead(char *buf, XLogRecPtr recptr, Size nbytes)
{
	XLogRecPtr	startRecPtr = recptr;
	char		path[MAXPGPATH];
	uint32		lastRemovedLog;
	uint32		lastRemovedSeg;
	uint32		log;
	uint32		seg;

	while (nbytes > 0)
	{
		uint32		startoff;
		int			segbytes;
		int			readbytes;

		startoff = recptr.xrecoff % XLogSegSize;

		if (sendFile < 0 || !XLByteInSeg(recptr, sendId, sendSeg))
		{
			/* Switch to another logfile segment */
			if (sendFile >= 0)
				close(sendFile);

			XLByteToSeg(recptr, sendId, sendSeg);
			XLogFilePath(path, ThisTimeLineID, sendId, sendSeg);

			sendFile = BasicOpenFile(path, O_RDONLY | PG_BINARY, 0);
			if (sendFile < 0)
			{
				/*
				 * If the file is not found, assume it's because the standby
				 * asked for a too old WAL segment that has already been
				 * removed or recycled.
				 */
				if (errno == ENOENT)
				{
					char		filename[MAXFNAMELEN];

					XLogFileName(filename, ThisTimeLineID, sendId, sendSeg);
					ereport(ERROR,
							(errcode_for_file_access(),
							 errmsg("requested WAL segment %s has already been removed",
									filename)));
				}
				else
					ereport(ERROR,
							(errcode_for_file_access(),
							 errmsg("could not open file \"%s\" (log file %u, segment %u): %m",
									path, sendId, sendSeg)));
			}
			sendOff = 0;
		}

		/* Need to seek in the file? */
		if (sendOff != startoff)
		{
			if (lseek(sendFile, (off_t) startoff, SEEK_SET) < 0)
				ereport(ERROR,
						(errcode_for_file_access(),
						 errmsg("could not seek in log file %u, segment %u to offset %u: %m",
								sendId, sendSeg, startoff)));
			sendOff = startoff;
		}

		/* How many bytes are within this segment? */
		if (nbytes > (XLogSegSize - startoff))
			segbytes = XLogSegSize - startoff;
		else
			segbytes = nbytes;

		readbytes = read(sendFile, buf, segbytes);
		if (readbytes <= 0)
			ereport(ERROR,
					(errcode_for_file_access(),
			errmsg("could not read from log file %u, segment %u, offset %u, "
				   "length %lu: %m",
				   sendId, sendSeg, sendOff, (unsigned long) segbytes)));

		/* Update state for read */
		XLByteAdvance(recptr, readbytes);

		sendOff += readbytes;
		nbytes -= readbytes;
		buf += readbytes;
	}

	/*
	 * After reading into the buffer, check that what we read was valid. We do
	 * this after reading, because even though the segment was present when we
	 * opened it, it might get recycled or removed while we read it. The
	 * read() succeeds in that case, but the data we tried to read might
	 * already have been overwritten with new WAL records.
	 */
	XLogGetLastRemoved(&lastRemovedLog, &lastRemovedSeg);
	XLByteToSeg(startRecPtr, log, seg);
	if (log < lastRemovedLog ||
		(log == lastRemovedLog && seg <= lastRemovedSeg))
	{
		char		filename[MAXFNAMELEN];

		XLogFileName(filename, ThisTimeLineID, log, seg);
		ereport(ERROR,
				(errcode_for_file_access(),
				 errmsg("requested WAL segment %s has already been removed",
						filename)));
	}
}

/*
 * Read up to MAX_SEND_SIZE bytes of WAL that's been flushed to disk,
 * but not yet sent to the client, and send it.
 *
 * msgbuf is a work area in which the output message is constructed.  It's
 * passed in just so we can avoid re-palloc'ing the buffer on each cycle.
 * It must be of size 1 + sizeof(WalDataMessageHeader) + MAX_SEND_SIZE.
 *
 * If there is no unsent WAL remaining, *caughtup is set to true, otherwise
 * *caughtup is set to false.
 *
 * Returns true if OK, false if trouble.
 */
static bool
XLogSend(char *msgbuf, bool *caughtup)
{
	XLogRecPtr	SendRqstPtr;
	XLogRecPtr	startptr;
	XLogRecPtr	endptr;
	Size		nbytes;
	WalDataMessageHeader msghdr;

	/*
	 * Attempt to send all data that's already been written out and fsync'd to
	 * disk.  We cannot go further than what's been written out given the
	 * current implementation of XLogRead().  And in any case it's unsafe to
	 * send WAL that is not securely down to disk on the master: if the master
	 * subsequently crashes and restarts, slaves must not have applied any WAL
	 * that gets lost on the master.
	 */
	SendRqstPtr = GetFlushRecPtr();

	/* Quick exit if nothing to do */
	if (XLByteLE(SendRqstPtr, sentPtr))
	{
		*caughtup = true;
		return true;
	}

	/*
	 * Figure out how much to send in one message. If there's no more than
	 * MAX_SEND_SIZE bytes to send, send everything. Otherwise send
	 * MAX_SEND_SIZE bytes, but round back to logfile or page boundary.
	 *
	 * The rounding is not only for performance reasons. Walreceiver relies on
	 * the fact that we never split a WAL record across two messages. Since a
	 * long WAL record is split at page boundary into continuation records,
	 * page boundary is always a safe cut-off point. We also assume that
	 * SendRqstPtr never points to the middle of a WAL record.
	 */
	startptr = sentPtr;
	if (startptr.xrecoff >= XLogFileSize)
	{
		/*
		 * crossing a logid boundary, skip the non-existent last log segment
		 * in previous logical log file.
		 */
		startptr.xlogid += 1;
		startptr.xrecoff = 0;
	}

	endptr = startptr;
	XLByteAdvance(endptr, MAX_SEND_SIZE);
	if (endptr.xlogid != startptr.xlogid)
	{
		/* Don't cross a logfile boundary within one message */
		Assert(endptr.xlogid == startptr.xlogid + 1);
		endptr.xlogid = startptr.xlogid;
		endptr.xrecoff = XLogFileSize;
	}

	/* if we went beyond SendRqstPtr, back off */
	if (XLByteLE(SendRqstPtr, endptr))
	{
		endptr = SendRqstPtr;
		*caughtup = true;
	}
	else
	{
		/* round down to page boundary. */
		endptr.xrecoff -= (endptr.xrecoff % XLOG_BLCKSZ);
		*caughtup = false;
	}

	nbytes = endptr.xrecoff - startptr.xrecoff;
	Assert(nbytes <= MAX_SEND_SIZE);

	/*
	 * OK to read and send the slice.
	 */
	msgbuf[0] = 'w';

	/*
	 * Read the log directly into the output buffer to avoid extra memcpy
	 * calls.
	 */
	XLogRead(msgbuf + 1 + sizeof(WalDataMessageHeader), startptr, nbytes);

	/*
	 * We fill the message header last so that the send timestamp is taken as
	 * late as possible.
	 */
	msghdr.dataStart = startptr;
	msghdr.walEnd = SendRqstPtr;
	msghdr.sendTime = GetCurrentTimestamp();

	memcpy(msgbuf + 1, &msghdr, sizeof(WalDataMessageHeader));

	pq_putmessage('d', msgbuf, 1 + sizeof(WalDataMessageHeader) + nbytes);

	/* Flush pending output to the client */
	if (pq_flush())
		return false;

	sentPtr = endptr;

	/* Update shared memory status */
	{
		/* use volatile pointer to prevent code rearrangement */
		volatile WalSnd *walsnd = MyWalSnd;

		SpinLockAcquire(&walsnd->mutex);
		walsnd->sentPtr = sentPtr;
		SpinLockRelease(&walsnd->mutex);
	}

	/* Report progress of XLOG streaming in PS display */
	if (update_process_title)
	{
		char		activitymsg[50];

		snprintf(activitymsg, sizeof(activitymsg), "streaming %X/%X",
				 sentPtr.xlogid, sentPtr.xrecoff);
		set_ps_display(activitymsg, false);
	}

	return true;
}

/* SIGHUP: set flag to re-read config file at next convenient time */
static void
WalSndSigHupHandler(SIGNAL_ARGS)
{
	got_SIGHUP = true;
	if (MyWalSnd)
		SetLatch(&MyWalSnd->latch);
}

/* SIGTERM: set flag to shut down */
static void
WalSndShutdownHandler(SIGNAL_ARGS)
{
	shutdown_requested = true;
	if (MyWalSnd)
		SetLatch(&MyWalSnd->latch);
}

/*
 * WalSndQuickDieHandler() occurs when signalled SIGQUIT by the postmaster.
 *
 * Some backend has bought the farm,
 * so we need to stop what we're doing and exit.
 */
static void
WalSndQuickDieHandler(SIGNAL_ARGS)
{
	PG_SETMASK(&BlockSig);

	/*
	 * We DO NOT want to run proc_exit() callbacks -- we're here because
	 * shared memory may be corrupted, so we don't want to try to clean up our
	 * transaction.  Just nail the windows shut and get out of town.  Now that
	 * there's an atexit callback to prevent third-party code from breaking
	 * things by calling exit() directly, we have to reset the callbacks
	 * explicitly to make this work as intended.
	 */
	on_exit_reset();

	/*
	 * Note we do exit(2) not exit(0).	This is to force the postmaster into a
	 * system reset cycle if some idiot DBA sends a manual SIGQUIT to a random
	 * backend.  This is necessary precisely because we don't clean up our
	 * shared memory state.  (The "dead man switch" mechanism in pmsignal.c
	 * should ensure the postmaster sees this as a crash, too, but no harm in
	 * being doubly sure.)
	 */
	exit(2);
}

/* SIGUSR1: set flag to send WAL records */
static void
WalSndXLogSendHandler(SIGNAL_ARGS)
{
	latch_sigusr1_handler();
}

/* SIGUSR2: set flag to do a last cycle and shut down afterwards */
static void
WalSndLastCycleHandler(SIGNAL_ARGS)
{
	ready_to_stop = true;
	if (MyWalSnd)
		SetLatch(&MyWalSnd->latch);
}

/* Set up signal handlers */
void
WalSndSignals(void)
{
	/* Set up signal handlers */
	pqsignal(SIGHUP, WalSndSigHupHandler);		/* set flag to read config
												 * file */
	pqsignal(SIGINT, SIG_IGN);	/* not used */
	pqsignal(SIGTERM, WalSndShutdownHandler);	/* request shutdown */
	pqsignal(SIGQUIT, WalSndQuickDieHandler);	/* hard crash time */
	pqsignal(SIGALRM, SIG_IGN);
	pqsignal(SIGPIPE, SIG_IGN);
	pqsignal(SIGUSR1, WalSndXLogSendHandler);	/* request WAL sending */
	pqsignal(SIGUSR2, WalSndLastCycleHandler);	/* request a last cycle and
												 * shutdown */

	/* Reset some signals that are accepted by postmaster but not here */
	pqsignal(SIGCHLD, SIG_DFL);
	pqsignal(SIGTTIN, SIG_DFL);
	pqsignal(SIGTTOU, SIG_DFL);
	pqsignal(SIGCONT, SIG_DFL);
	pqsignal(SIGWINCH, SIG_DFL);
}

/* Report shared-memory space needed by WalSndShmemInit */
Size
WalSndShmemSize(void)
{
	Size		size = 0;

	size = offsetof(WalSndCtlData, walsnds);
	size = add_size(size, mul_size(max_wal_senders, sizeof(WalSnd)));

	return size;
}

/* Allocate and initialize walsender-related shared memory */
void
WalSndShmemInit(void)
{
	bool		found;
	int			i;

	WalSndCtl = (WalSndCtlData *)
		ShmemInitStruct("Wal Sender Ctl", WalSndShmemSize(), &found);

	if (!found)
	{
		/* First time through, so initialize */
		MemSet(WalSndCtl, 0, WalSndShmemSize());

		for (i = 0; i < max_wal_senders; i++)
		{
			WalSnd	   *walsnd = &WalSndCtl->walsnds[i];

			SpinLockInit(&walsnd->mutex);
			InitSharedLatch(&walsnd->latch);
		}
	}
}

/* Wake up all walsenders */
void
WalSndWakeup(void)
{
	int		i;

	for (i = 0; i < max_wal_senders; i++)
		SetLatch(&WalSndCtl->walsnds[i].latch);
}

/*
 * Returns activity of walsenders, including pids and xlog locations sent to
 * standby servers.
 */
Datum
pg_stat_get_wal_senders(PG_FUNCTION_ARGS)
{
#define PG_STAT_GET_WAL_SENDERS_COLS 	2
	ReturnSetInfo	   *rsinfo = (ReturnSetInfo *) fcinfo->resultinfo;
	TupleDesc			tupdesc;
	Tuplestorestate	   *tupstore;
	MemoryContext		per_query_ctx;
	MemoryContext		oldcontext;
	int					i;

	/* check to see if caller supports us returning a tuplestore */
	if (rsinfo == NULL || !IsA(rsinfo, ReturnSetInfo))
		ereport(ERROR,
				(errcode(ERRCODE_FEATURE_NOT_SUPPORTED),
				 errmsg("set-valued function called in context that cannot accept a set")));
	if (!(rsinfo->allowedModes & SFRM_Materialize))
		ereport(ERROR,
				(errcode(ERRCODE_FEATURE_NOT_SUPPORTED),
				 errmsg("materialize mode required, but it is not " \
						"allowed in this context")));

	/* Build a tuple descriptor for our result type */
	if (get_call_result_type(fcinfo, NULL, &tupdesc) != TYPEFUNC_COMPOSITE)
		elog(ERROR, "return type must be a row type");

	per_query_ctx = rsinfo->econtext->ecxt_per_query_memory;
	oldcontext = MemoryContextSwitchTo(per_query_ctx);

	tupstore = tuplestore_begin_heap(true, false, work_mem);
	rsinfo->returnMode = SFRM_Materialize;
	rsinfo->setResult = tupstore;
	rsinfo->setDesc = tupdesc;

	MemoryContextSwitchTo(oldcontext);

	for (i = 0; i < max_wal_senders; i++)
	{
		/* use volatile pointer to prevent code rearrangement */
		volatile WalSnd *walsnd = &WalSndCtl->walsnds[i];
		char		sent_location[MAXFNAMELEN];
		XLogRecPtr	sentPtr;
		Datum		values[PG_STAT_GET_WAL_SENDERS_COLS];
		bool		nulls[PG_STAT_GET_WAL_SENDERS_COLS];

		if (walsnd->pid == 0)
			continue;

		SpinLockAcquire(&walsnd->mutex);
		sentPtr = walsnd->sentPtr;
		SpinLockRelease(&walsnd->mutex);

		snprintf(sent_location, sizeof(sent_location), "%X/%X",
					sentPtr.xlogid, sentPtr.xrecoff);

		memset(nulls, 0, sizeof(nulls));
		values[0] = Int32GetDatum(walsnd->pid);
		values[1] = CStringGetTextDatum(sent_location);

		tuplestore_putvalues(tupstore, tupdesc, values, nulls);
	}

	/* clean up and return the tuplestore */
	tuplestore_donestoring(tupstore);

	return (Datum) 0;
}

/*
 * This isn't currently used for anything. Monitoring tools might be
 * interested in the future, and we'll need something like this in the
 * future for synchronous replication.
 */
#ifdef NOT_USED
/*
 * Returns the oldest Send position among walsenders. Or InvalidXLogRecPtr
 * if none.
 */
XLogRecPtr
GetOldestWALSendPointer(void)
{
	XLogRecPtr	oldest = {0, 0};
	int			i;
	bool		found = false;

	for (i = 0; i < max_wal_senders; i++)
	{
		/* use volatile pointer to prevent code rearrangement */
		volatile WalSnd *walsnd = &WalSndCtl->walsnds[i];
		XLogRecPtr	recptr;

		if (walsnd->pid == 0)
			continue;

		SpinLockAcquire(&walsnd->mutex);
		recptr = walsnd->sentPtr;
		SpinLockRelease(&walsnd->mutex);

		if (recptr.xlogid == 0 && recptr.xrecoff == 0)
			continue;

		if (!found || XLByteLT(recptr, oldest))
			oldest = recptr;
		found = true;
	}
	return oldest;
}

#endif<|MERGE_RESOLUTION|>--- conflicted
+++ resolved
@@ -44,10 +44,7 @@
 #include "libpq/pqformat.h"
 #include "libpq/pqsignal.h"
 #include "miscadmin.h"
-<<<<<<< HEAD
-=======
 #include "nodes/replnodes.h"
->>>>>>> 3e7d7dfc
 #include "replication/basebackup.h"
 #include "replication/walprotocol.h"
 #include "replication/walsender.h"
@@ -226,26 +223,6 @@
 
 					if (HandleReplicationCommand(query_string))
 						replication_started = true;
-<<<<<<< HEAD
-					}
-					else if (strncmp(query_string, "BASE_BACKUP ", 12) == 0)
-					{
-						/* Command is BASE_BACKUP <options>;<label> */
-						SendBaseBackup(query_string + strlen("BASE_BACKUP "));
-						/* Send CommandComplete and ReadyForQuery messages */
-						EndCommand("SELECT", DestRemote);
-						ReadyForQuery(DestRemote);
-						/* ReadyForQuery did pq_flush for us */
-					}
-					else
-					{
-						ereport(FATAL,
-								(errcode(ERRCODE_PROTOCOL_VIOLATION),
-								 errmsg("invalid standby query string: %s", query_string)));
-					}
-					break;
-=======
->>>>>>> 3e7d7dfc
 				}
 				break;
 
